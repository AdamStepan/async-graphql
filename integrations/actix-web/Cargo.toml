--- conflicted
+++ resolved
@@ -14,29 +14,15 @@
 [dependencies]
 async-graphql = { path = "../..", version = "=2.7.4" }
 
-<<<<<<< HEAD
 actix = "0.11.0-beta.2"
 actix-http = "3.0.0-beta.3"
 actix-web = { version = "4.0.0-beta.3", default-features = false }
 actix-web-actors = "4.0.0-beta.2"
-async-channel = "1.5.1"
-futures-util = { version = "0.3.8", default-features = false }
-serde_json = "1.0.59"
-serde_urlencoded = "0.7.0"
-
-[dev-dependencies]
-actix-rt = "2.0.2"
-=======
-actix = "0.10.0"
-actix-http = "2.2.0"
-actix-web = { version = "3.3.2", default-features = false }
-actix-web-actors = "3.0.0"
 async-channel = "1.6.1"
 futures-util = { version = "0.3.13", default-features = false }
 serde_json = "1.0.64"
 serde_urlencoded = "0.7.0"
 
 [dev-dependencies]
-actix-rt = "1.1.0"
->>>>>>> 1f0bd225
+actix-rt = "2.0.2"
 async-mutex = "1.4.0"