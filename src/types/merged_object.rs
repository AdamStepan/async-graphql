--- conflicted
+++ resolved
@@ -86,34 +86,8 @@
     }
 }
 
-<<<<<<< HEAD
-=======
 impl<A, B> TypeMarkObject for MergedObject<A, B> {}
 
-impl<A, B> SubscriptionType for MergedObject<A, B>
-where
-    A: SubscriptionType + Send + Sync,
-    B: SubscriptionType + Send + Sync,
-{
-    fn create_field_stream<'a>(
-        &'a self,
-        ctx: &'a Context<'a>,
-    ) -> Pin<Box<dyn Stream<Item = Result<serde_json::Value>> + Send + 'a>> {
-        let left_stream = self.0.create_field_stream(ctx);
-        let mut right_stream = Some(self.1.create_field_stream(ctx));
-        Box::pin(left_stream.flat_map(move |res| match res {
-            Err(Error::Query {
-                err: QueryError::FieldNotFound { .. },
-                ..
-            }) if right_stream.is_some() => Either::Right(right_stream.take().unwrap()),
-            other => Either::Left(stream::once(async { other })),
-        }))
-    }
-}
-
-impl<A, B> TypeMarkSubscription for MergedObject<A, B> {}
-
->>>>>>> af2e480b
 #[doc(hidden)]
 #[derive(SimpleObject, Default)]
 #[graphql(internal)]
